--- conflicted
+++ resolved
@@ -362,12 +362,11 @@
     saver = tf.train.Saver(
         keep_checkpoint_every_n_hours=keep_checkpoint_every_n_hours)
 
-<<<<<<< HEAD
     opts = (tf.profiler.ProfileOptionBuilder(
         tf.profiler.ProfileOptionBuilder.time_and_memory())
         .build())
     _ = tf.profiler.profile(tf.get_default_graph(), run_meta=tf.RunMetadata(), options=opts)
-=======
+
     # Create ops required to initialize the model from a given checkpoint.
     init_fn = None
     if train_config.fine_tune_checkpoint:
@@ -390,7 +389,6 @@
       def initializer_fn(sess):
         init_saver.restore(sess, train_config.fine_tune_checkpoint)
       init_fn = initializer_fn
->>>>>>> 07a7584e
 
     slim.learning.train(
         train_tensor,
